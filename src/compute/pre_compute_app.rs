--- conflicted
+++ resolved
@@ -154,15 +154,9 @@
     /// app.download_encrypted_dataset()?;
     /// ```
     fn download_encrypted_dataset(&self) -> Result<Vec<u8>, ReplicateStatusCause> {
-<<<<<<< HEAD
         let args = &self.pre_compute_args;
         let chain_task_id = &self.chain_task_id;
-        let encrypted_dataset_url = args.encrypted_dataset_url.as_ref().unwrap();
-=======
-        let args = self.pre_compute_args.as_ref().unwrap();
-        let chain_task_id: &str = self.chain_task_id.as_ref().unwrap();
         let encrypted_dataset_url: &str = &args.encrypted_dataset_url;
->>>>>>> 239ba9e1
 
         info!(
             "Downloading encrypted dataset file [chainTaskId:{chain_task_id}, url:{encrypted_dataset_url}]",
@@ -228,15 +222,7 @@
     fn decrypt_dataset(&self, encrypted_content: &[u8]) -> Result<Vec<u8>, ReplicateStatusCause> {
         let base64_key: &str = &self
             .pre_compute_args
-<<<<<<< HEAD
-            .encrypted_dataset_base64_key
-            .as_ref()
-            .unwrap();
-=======
-            .as_ref()
-            .unwrap()
             .encrypted_dataset_base64_key;
->>>>>>> 239ba9e1
 
         let key = general_purpose::STANDARD
             .decode(base64_key)
@@ -279,17 +265,10 @@
     /// app.save_plain_dataset_file(&plain_data)?;
     /// ```
     fn save_plain_dataset_file(&self, plain_dataset: &[u8]) -> Result<(), ReplicateStatusCause> {
-<<<<<<< HEAD
         let chain_task_id: &str = &self.chain_task_id;
         let args = &self.pre_compute_args;
         let output_dir: &str = &args.output_dir;
-        let plain_dataset_filename: &str = args.plain_dataset_filename.as_ref().unwrap();
-=======
-        let chain_task_id: &str = self.chain_task_id.as_ref().unwrap();
-        let args = self.pre_compute_args.as_ref().unwrap();
-        let output_dir: &str = &args.output_dir;
         let plain_dataset_filename: &str = &args.plain_dataset_filename;
->>>>>>> 239ba9e1
 
         let mut path = PathBuf::from(output_dir);
         path.push(plain_dataset_filename);
@@ -341,19 +320,11 @@
                 input_files: urls.into_iter().map(String::from).collect(),
                 output_dir: output_dir.to_string(),
                 is_dataset_required: true,
-<<<<<<< HEAD
-                encrypted_dataset_url: Some(HTTP_DATASET_URL.to_string()),
-                encrypted_dataset_base64_key: Some(ENCRYPTED_DATASET_KEY.to_string()),
-                encrypted_dataset_checksum: Some(DATASET_CHECKSUM.to_string()),
-                plain_dataset_filename: Some(PLAIN_DATA_FILE.to_string()),
-            },
-=======
                 encrypted_dataset_url: HTTP_DATASET_URL.to_string(),
                 encrypted_dataset_base64_key: ENCRYPTED_DATASET_KEY.to_string(),
                 encrypted_dataset_checksum: DATASET_CHECKSUM.to_string(),
                 plain_dataset_filename: PLAIN_DATA_FILE.to_string(),
-            }),
->>>>>>> 239ba9e1
+            },
         }
     }
 
@@ -501,13 +472,7 @@
     #[test]
     fn download_encrypted_dataset_failure_with_invalid_dataset_url() {
         let mut app = get_pre_compute_app(CHAIN_TASK_ID, vec![], "");
-<<<<<<< HEAD
-        app.pre_compute_args.encrypted_dataset_url = Some("http://bad-url".to_string());
-=======
-        if let Some(args) = &mut app.pre_compute_args {
-            args.encrypted_dataset_url = "http://bad-url".to_string();
-        }
->>>>>>> 239ba9e1
+        app.pre_compute_args.encrypted_dataset_url = "http://bad-url".to_string();
         let actual_content = app.download_encrypted_dataset();
         assert_eq!(
             actual_content,
@@ -518,17 +483,9 @@
     #[test]
     fn download_encrypted_dataset_success_with_valid_iexec_gateway() {
         let mut app = get_pre_compute_app(CHAIN_TASK_ID, vec![], "");
-<<<<<<< HEAD
-        app.pre_compute_args.encrypted_dataset_url = Some(IPFS_DATASET_URL.to_string());
+        app.pre_compute_args.encrypted_dataset_url = IPFS_DATASET_URL.to_string();
         app.pre_compute_args.encrypted_dataset_checksum =
-            Some("0x323b1637c7999942fbebfe5d42fe15dbfe93737577663afa0181938d7ad4a2ac".to_string());
-=======
-        if let Some(args) = &mut app.pre_compute_args {
-            args.encrypted_dataset_url = IPFS_DATASET_URL.to_string();
-            args.encrypted_dataset_checksum =
-                "0x323b1637c7999942fbebfe5d42fe15dbfe93737577663afa0181938d7ad4a2ac".to_string();
-        }
->>>>>>> 239ba9e1
+            "0x323b1637c7999942fbebfe5d42fe15dbfe93737577663afa0181938d7ad4a2ac".to_string();
         let actual_content = app.download_encrypted_dataset();
         let expected_content = Ok("hello world !\n".as_bytes().to_vec());
         assert_eq!(actual_content, expected_content);
@@ -537,14 +494,8 @@
     #[test]
     fn download_encrypted_dataset_failure_with_invalid_gateway() {
         let mut app = get_pre_compute_app(CHAIN_TASK_ID, vec![], "");
-<<<<<<< HEAD
         app.pre_compute_args.encrypted_dataset_url =
-            Some("/ipfs/INVALID_IPFS_DATASET_URL".to_string());
-=======
-        if let Some(args) = &mut app.pre_compute_args {
-            args.encrypted_dataset_url = "/ipfs/INVALID_IPFS_DATASET_URL".to_string();
-        }
->>>>>>> 239ba9e1
+            "/ipfs/INVALID_IPFS_DATASET_URL".to_string();
         let actual_content = app.download_encrypted_dataset();
         let expected_content = Err(ReplicateStatusCause::PreComputeDatasetDownloadFailed);
         assert_eq!(actual_content, expected_content);
@@ -553,14 +504,8 @@
     #[test]
     fn download_encrypted_dataset_failure_with_invalid_dataset_checksum() {
         let mut app = get_pre_compute_app(CHAIN_TASK_ID, vec![], "");
-<<<<<<< HEAD
         app.pre_compute_args.encrypted_dataset_checksum =
-            Some("invalid_dataset_checksum".to_string());
-=======
-        if let Some(args) = &mut app.pre_compute_args {
-            args.encrypted_dataset_checksum = "invalid_dataset_checksum".to_string()
-        }
->>>>>>> 239ba9e1
+            "invalid_dataset_checksum".to_string();
         let actual_content = app.download_encrypted_dataset();
         let expected_content = Err(ReplicateStatusCause::PreComputeInvalidDatasetChecksum);
         assert_eq!(actual_content, expected_content);
@@ -582,13 +527,7 @@
     #[test]
     fn decrypt_dataset_failure_with_bad_key() {
         let mut app = get_pre_compute_app(CHAIN_TASK_ID, vec![], "");
-<<<<<<< HEAD
-        app.pre_compute_args.encrypted_dataset_base64_key = Some("bad_key".to_string());
-=======
-        if let Some(args) = &mut app.pre_compute_args {
-            args.encrypted_dataset_base64_key = "bad_key".to_string();
-        }
->>>>>>> 239ba9e1
+        app.pre_compute_args.encrypted_dataset_base64_key = "bad_key".to_string();
         let encrypted_data = app.download_encrypted_dataset().unwrap();
         let actual_plain_data = app.decrypt_dataset(&encrypted_data);
 
@@ -632,14 +571,8 @@
         let output_path = temp_dir.path().to_str().unwrap();
 
         let mut app = get_pre_compute_app(CHAIN_TASK_ID, vec![], output_path);
-<<<<<<< HEAD
         app.pre_compute_args.plain_dataset_filename =
-            Some("/some-folder-123/not-found".to_string());
-=======
-        if let Some(args) = &mut app.pre_compute_args {
-            args.plain_dataset_filename = "/some-folder-123/not-found".to_string();
-        }
->>>>>>> 239ba9e1
+            "/some-folder-123/not-found".to_string();
         let plain_dataset = "Some very useful data.".as_bytes().to_vec();
         let saved_dataset = app.save_plain_dataset_file(&plain_dataset);
 
